--- conflicted
+++ resolved
@@ -19,15 +19,9 @@
 rvm_macros = { path = "./rvm_macros" }
 
 [target.'cfg(target_arch = "x86_64")'.dependencies]
-<<<<<<< HEAD
-x86 = "0.33"
-x86_64 = "0.11"
-raw-cpuid = "8.0"
-
-[target.'cfg(any(target_arch = "riscv32", target_arch = "riscv64"))'.dependencies]
-riscv = { git = "https://github.com/rcore-riscv-hypervisor-dev/riscv.git", rev = "180c1f4", features = ["inline-asm", "hypervisor"] }
-=======
 x86 = "0.36"
 x86_64 = "0.13.2"
 raw-cpuid = "9.0"
->>>>>>> 382fc605
+
+[target.'cfg(any(target_arch = "riscv32", target_arch = "riscv64"))'.dependencies]
+riscv = { git = "https://github.com/rcore-riscv-hypervisor-dev/riscv.git", rev = "180c1f4", features = ["inline-asm", "hypervisor"] }